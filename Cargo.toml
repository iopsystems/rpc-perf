[package]
name = "rpc-perf"
description = "RPC Performance Testing"
version = "5.11.1"
authors = ["Brian Martin <brian@iop.systems>"]
edition = "2021"
homepage = "https://github.com/iopsystems/rpc-perf"
repository = "https://github.com/iopsystems/rpc-perf"
license = "MIT OR Apache-2.0"

[dependencies]
ahash = "0.8.3"
async-channel = "1.9.0"
backtrace = "0.3.69"
boring = { version = "3.1.0", optional = true }
boring-sys = { version = "3.1.0", optional = true }
bytes = "1.5.0"
chrono = "0.4.31"
clap = "4.4.6"
flate2 = "1.0.28"
foreign-types-shared = "0.3.1"
futures = "0.3.28"
h2 = "0.4.6"
h3 = "0.0.6"
h3-quinn = "0.0.7"
hex = "0.4.3"
histogram = "0.11.0"
hmac = "0.12.1"
http = "1.1.0"
http-body-util = "0.1.0-rc.3"
humantime = "2.1.0"
hyper = { version = "1.0.0-rc.4", features = ["http1", "http2", "client"]}
hyper-rustls = "0.27.3"
hyper-util = { version = "0.1.8", features = ["full"] }
metriken = "0.7.0"
metriken-exposition = { version = "0.10.0", features = ["json", "parquet-conversion"] }
mio = "0.8.8"
momento = "0.42.0"
once_cell = "1.18.0"
openssl = { version = "0.10.66", optional = true }
openssl-sys = { version = "0.9.103", optional = true }
paste = "1.0.14"
pelikan-net = { version = "0.4.1", default-features = false }
pin-project = "1.1.5"
prost = "0.13"
protocol-memcache = { git = "https://github.com/pelikan-io/pelikan" }
protocol-ping = { git = "https://github.com/pelikan-io/pelikan" }
quinn = "0.11.3"
rand = "0.8.5"
rand_distr = "0.4.3"
rand_xoshiro = "0.6.0"
ratelimit = "0.9.0"
rdkafka = { version = "0.36.2", features = ["cmake-build", "ssl", "libz", "zstd-pkg-config"] }
redis = { version = "0.23.3", features = ["tokio-comp"] }
ringlog = "0.7.0"
rustls = "0.23.13"
rustls-native-certs = "0.7.1"
serde = { version = "1.0.185", features = ["derive"] }
session = { git = "https://github.com/pelikan-io/pelikan" }
sha1 = "0.10.6"
sha2 = "0.10.8"
slab = "0.4.9"
sqlx = { version = "0.8", features = [ "runtime-tokio", "tls-native-tls", "mysql" ] }
tempfile = "3.10.1"
tokio = { version = "1.33.0", features = ["full"] }
tokio-boring = { version = "3.1.0", optional = true }
tokio-openssl = { version = "0.6.4", optional = true }
tokio-rustls = "0.26.0"
toml = "0.8.2"
tonic = "0.12"
url-escape = "0.1.1"
warp = "0.3.6"
webpki-roots = "0.26.5"
zipf = "7.0.1"

[build-dependencies]
tonic-build = "0.12"

[features]
default = ["openssl"]
boringssl = ["dep:boring", "boring-sys", "tokio-boring", "pelikan-net/boringssl"]
openssl = ["dep:openssl", "openssl-sys", "openssl/vendored", "tokio-openssl", "pelikan-net/openssl"]

[profile.release]
opt-level = 3
debug = true
rpath = false
lto = "thin"
debug-assertions = false
<<<<<<< HEAD
# codegen-units = 1
=======
>>>>>>> e0faf166

[profile.bench]
opt-level = 3
debug = true
rpath = false
lto = "thin"
debug-assertions = false
<<<<<<< HEAD
# codegen-units = 1
=======
>>>>>>> e0faf166

[profile.dev]
debug = true
opt-level = 0
<|MERGE_RESOLUTION|>--- conflicted
+++ resolved
@@ -87,10 +87,6 @@
 rpath = false
 lto = "thin"
 debug-assertions = false
-<<<<<<< HEAD
-# codegen-units = 1
-=======
->>>>>>> e0faf166
 
 [profile.bench]
 opt-level = 3
@@ -98,10 +94,6 @@
 rpath = false
 lto = "thin"
 debug-assertions = false
-<<<<<<< HEAD
-# codegen-units = 1
-=======
->>>>>>> e0faf166
 
 [profile.dev]
 debug = true
