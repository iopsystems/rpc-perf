--- conflicted
+++ resolved
@@ -17,73 +17,63 @@
 bytes = "1.5.0"
 chrono = "0.4.31"
 clap = "4.4.6"
+flate2 = "1.0.28"
 foreign-types-shared = "0.3.1"
 futures = "0.3.28"
+h2 = "0.4.6"
+h3 = "0.0.6"
+h3-quinn = "0.0.7"
+hex = "0.4.3"
+histogram = "0.11.0"
+hmac = "0.12.1"
+http = "1.1.0"
 http-body-util = "0.1.0-rc.3"
-histogram = "0.11.0"
 humantime = "2.1.0"
 hyper = { version = "1.0.0-rc.4", features = ["http1", "http2", "client"]}
+hyper-rustls = "0.27.3"
+hyper-util = { version = "0.1.8", features = ["full"] }
 metriken = "0.7.0"
 metriken-exposition = { version = "0.10.0", features = ["json", "parquet-conversion"] }
 mio = "0.8.8"
 momento = "0.42.0"
-pelikan-net = { version = "0.4.1", default-features = false }
 once_cell = "1.18.0"
 openssl = { version = "0.10.66", optional = true }
 openssl-sys = { version = "0.9.103", optional = true }
 paste = "1.0.14"
+pelikan-net = { version = "0.4.1", default-features = false }
+pin-project = "1.1.5"
 prost = "0.13"
 protocol-memcache = { git = "https://github.com/pelikan-io/pelikan" }
 protocol-ping = { git = "https://github.com/pelikan-io/pelikan" }
+quinn = "0.11.3"
 rand = "0.8.5"
 rand_distr = "0.4.3"
 rand_xoshiro = "0.6.0"
 ratelimit = "0.9.0"
+rdkafka = { version = "0.36.2", features = ["cmake-build", "ssl", "libz", "zstd-pkg-config"] }
 redis = { version = "0.23.3", features = ["tokio-comp"] }
-rdkafka = { version = "0.36.2", features = ["cmake-build", "ssl", "libz", "zstd-pkg-config"] }
 ringlog = "0.7.0"
+rustls = "0.23.13"
+rustls-native-certs = "0.7.1"
 serde = { version = "1.0.185", features = ["derive"] }
 session = { git = "https://github.com/pelikan-io/pelikan" }
+sha1 = "0.10.6"
 sha2 = "0.10.8"
 slab = "0.4.9"
 tempfile = "3.10.1"
 tokio = { version = "1.33.0", features = ["full"] }
 tokio-boring = { version = "3.1.0", optional = true }
 tokio-openssl = { version = "0.6.4", optional = true }
+tokio-rustls = "0.26.0"
 toml = "0.8.2"
 tonic = "0.12"
+url-escape = "0.1.1"
 warp = "0.3.6"
+webpki-roots = "0.26.5"
 zipf = "7.0.1"
-flate2 = "1.0.28"
-<<<<<<< HEAD
-pin-project = "1.1.5"
-h2 = "0.4.5"
-http = "1.1.0"
-h3 = "0.0.6"
-quinn = "0.11.3"
-h3-quinn = "0.0.7"
-rustls = { version = "0.23.11", default-features = false, features = [
-    "logging",
-    "ring",
-    "std",
-] }
-rustls-native-certs = "0.7.1"
 
 [build-dependencies]
 tonic-build = "0.12"
-=======
-url-escape = "0.1.1"
-h2 = "0.4.6"
-http = "1.1.0"
-tokio-rustls = "0.26.0"
-rustls = "0.23.13"
-webpki-roots = "0.26.5"
-sha1 = "0.10.6"
-hmac = "0.12.1"
-hyper-rustls = "0.27.3"
-hyper-util = { version = "0.1.8", features = ["full"] }
-hex = "0.4.3"
->>>>>>> af9dc400
 
 [features]
 default = ["openssl"]
@@ -96,7 +86,6 @@
 rpath = false
 lto = "thin"
 debug-assertions = false
-codegen-units = 16
 
 [profile.bench]
 opt-level = 3
@@ -104,11 +93,7 @@
 rpath = false
 lto = "thin"
 debug-assertions = false
-codegen-units = 1
 
 [profile.dev]
 debug = true
 opt-level = 0
-
-[patch.crates-io]
-#h2 = { git = 'https://github.com/brayniac/h2', branch = "perf-optimized" }