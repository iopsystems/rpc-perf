[package]
name = "rpc-perf"
<<<<<<< HEAD
version = "1.0.0-nightly.20160806"
=======
version = "1.0.0-nightly.20160613"
>>>>>>> 52360dbc
authors = ["Brian Martin <bmartin@twitter.com>"]

license = "Apache-2.0"

description = "RPC Performance Testing"

homepage = "https://github.com/twitter/rpc-perf"
repository = "https://github.com/twitter/rpc-perf"

readme = "README.md"

exclude = ["./lib"]

[profile.dev]
opt-level = 0
debug = true
rpath = false
lto = false
debug-assertions = true
codegen-units = 1

[profile.bench]
opt-level = 3
debug = true
rpath = false
lto = false
debug-assertions = false
codegen-units = 1

[profile.release]
opt-level = 3
debug = true
rpath = false
lto = false
debug-assertions = false
codegen-units = 1

[dependencies]
bytes = "0.3.0"
getopts = "0.2.14"
heatmap = "0.3.0"
histogram = "0.6.1"
log = "0.3.5"
mio = "0.5.0"
mpmc = "0.1.2"
pad = "0.1.4"
regex = "0.1.41"
rpcperf_request = { path = "./lib/request", version = "1.1.0" }
rpcperf_cfgtypes = { path = "./lib/cfgtypes", version = "0.1.0" }
shuteye = "0.2.0"
simple_logger = "0.4.0"
tiny_http = "0.5.1"
time = "0.1.34"
toml = "0.1.27"
waterfall = "0.3.0"

[features]
unstable = []<|MERGE_RESOLUTION|>--- conflicted
+++ resolved
@@ -1,10 +1,6 @@
 [package]
 name = "rpc-perf"
-<<<<<<< HEAD
 version = "1.0.0-nightly.20160806"
-=======
-version = "1.0.0-nightly.20160613"
->>>>>>> 52360dbc
 authors = ["Brian Martin <bmartin@twitter.com>"]
 
 license = "Apache-2.0"
