[workspace.package]
authors = ["Brian Martin <brian@iop.systems>"]
edition = "2021"
homepage = "https://github.com/iopsystems/rpc-perf"
repository = "https://github.com/iopsystems/rpc-perf"
license = "MIT OR Apache-2.0"

[package]
name = "rpc-perf"
description = "RPC Performance Testing"
version = "5.2.1-alpha.0"
authors = { workspace = true }
edition = { workspace = true }
homepage = { workspace = true }
repository = { workspace = true }
license = { workspace = true }

[workspace.dependencies]
histogram = "0.8.0"
serde = { version = "1.0.185", features = ["derive"] }

[dependencies]
ahash = "0.8.3"
async-channel = "1.9.0"
backtrace = "0.3.69"
boring = "2.1.0"
boring-sys = "2.1.0"
<<<<<<< HEAD
bytes = "1.2.1"
chrono = "0.4.31"
clap = "4.3.24"
=======
bytes = "1.5.0"
clap = "4.4.6"
clocksource = "0.6.0"
>>>>>>> b7018006
foreign-types-shared = "0.3.1"
futures = "0.3.28"
histogram = { workspace = true }
http-body-util = "0.1.0-rc.3"
humantime = "2.1.0"
hyper = { version = "1.0.0-rc.4", features = ["http1", "http2", "client"]}
metriken = "0.3.1"
mio = "0.8.8"
momento = "0.32.1"
net = { git = "https://github.com/pelikan-io/pelikan" }
once_cell = "1.18.0"
paste = "1.0.14"
protocol-memcache = { git = "https://github.com/pelikan-io/pelikan" }
protocol-ping = { git = "https://github.com/pelikan-io/pelikan" }
rand = "0.8.5"
rand_distr = "0.4.3"
rand_xoshiro = "0.6.0"
ratelimit = "0.7.1"
redis = { version = "0.23.3", features = ["tokio-comp"] }
rdkafka = { version = "0.25", features = ["cmake-build"] }
ringlog = "0.3.0"
rpcperf-dataspec = { path = "lib/dataspec" }
serde = { workspace = true }
serde_json = "1.0.107"
session = { git = "https://github.com/pelikan-io/pelikan" }
sha2 = "0.10.8"
slab = "0.4.9"
tokio = { version = "1.33.0", features = ["full"] }
tokio-boring = "2.1.5"
toml = "0.8.2"
warp = "0.3.6"
zipf = "7.0.1"

[workspace]
members = [
    "lib/dataspec",
]

[profile.release]
opt-level = 3
debug = true
rpath = false
lto = true
debug-assertions = false
codegen-units = 1

[profile.bench]
opt-level = 3
debug = true
rpath = false
lto = true
debug-assertions = false
codegen-units = 1

[profile.dev]
debug = true
opt-level = 0<|MERGE_RESOLUTION|>--- conflicted
+++ resolved
@@ -25,15 +25,9 @@
 backtrace = "0.3.69"
 boring = "2.1.0"
 boring-sys = "2.1.0"
-<<<<<<< HEAD
-bytes = "1.2.1"
+bytes = "1.5.0"
 chrono = "0.4.31"
-clap = "4.3.24"
-=======
-bytes = "1.5.0"
 clap = "4.4.6"
-clocksource = "0.6.0"
->>>>>>> b7018006
 foreign-types-shared = "0.3.1"
 futures = "0.3.28"
 histogram = { workspace = true }
