[package]
name = "rpc-perf"
description = "RPC Performance Testing"
version = "5.9.1"
authors = ["Brian Martin <brian@iop.systems>"]
edition = "2021"
homepage = "https://github.com/iopsystems/rpc-perf"
repository = "https://github.com/iopsystems/rpc-perf"
license = "MIT OR Apache-2.0"

[dependencies]
ahash = "0.8.3"
async-channel = "1.9.0"
backtrace = "0.3.69"
boring = { version = "3.1.0", optional = true }
boring-sys = { version = "3.1.0", optional = true }
bytes = "1.5.0"
chrono = "0.4.31"
clap = "4.4.6"
foreign-types-shared = "0.3.1"
futures = "0.3.28"
http-body-util = "0.1.0-rc.3"
histogram = "0.11.0"
humantime = "2.1.0"
hyper = { version = "1.0.0-rc.4", features = ["http1", "http2", "client"]}
metriken = "0.7.0"
metriken-exposition = { version = "0.8.0", features = ["json", "parquet-conversion"] }
mio = "0.8.8"
<<<<<<< HEAD
momento = "0.42.0"
pelikan-net = { version = "0.3.0", default-features = false }
=======
momento = "0.40.0"
pelikan-net = { version = "0.4.1", default-features = false }
>>>>>>> 4bd8482d
once_cell = "1.18.0"
openssl = { version = "0.10.66", optional = true }
openssl-sys = { version = "0.9.103", optional = true }
paste = "1.0.14"
protocol-memcache = { git = "https://github.com/pelikan-io/pelikan" }
protocol-ping = { git = "https://github.com/pelikan-io/pelikan" }
rand = "0.8.5"
rand_distr = "0.4.3"
rand_xoshiro = "0.6.0"
ratelimit = "0.9.0"
redis = { version = "0.23.3", features = ["tokio-comp"] }
rdkafka = { version = "0.36.2", features = ["cmake-build", "ssl", "libz", "zstd-pkg-config"] }
ringlog = "0.7.0"
serde = { version = "1.0.185", features = ["derive"] }
session = { git = "https://github.com/pelikan-io/pelikan" }
sha2 = "0.10.8"
slab = "0.4.9"
tempfile = "3.10.1"
tokio = { version = "1.33.0", features = ["full"] }
tokio-boring = { version = "3.1.0", optional = true }
tokio-openssl = { version = "0.6.4", optional = true }
toml = "0.8.2"
warp = "0.3.6"
zipf = "7.0.1"
flate2 = "1.0.28"

[features]
default = ["openssl"]
boringssl = ["dep:boring", "boring-sys", "tokio-boring", "pelikan-net/boringssl"]
openssl = ["dep:openssl", "openssl-sys", "openssl/vendored", "tokio-openssl", "pelikan-net/openssl"]

[profile.release]
opt-level = 3
debug = true
rpath = false
lto = true
debug-assertions = false
codegen-units = 1

[profile.bench]
opt-level = 3
debug = true
rpath = false
lto = true
debug-assertions = false
codegen-units = 1

[profile.dev]
debug = true
opt-level = 0<|MERGE_RESOLUTION|>--- conflicted
+++ resolved
@@ -26,13 +26,8 @@
 metriken = "0.7.0"
 metriken-exposition = { version = "0.8.0", features = ["json", "parquet-conversion"] }
 mio = "0.8.8"
-<<<<<<< HEAD
 momento = "0.42.0"
-pelikan-net = { version = "0.3.0", default-features = false }
-=======
-momento = "0.40.0"
 pelikan-net = { version = "0.4.1", default-features = false }
->>>>>>> 4bd8482d
 once_cell = "1.18.0"
 openssl = { version = "0.10.66", optional = true }
 openssl-sys = { version = "0.9.103", optional = true }
