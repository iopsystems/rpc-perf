[workspace.package]
authors = ["Brian Martin <brian@iop.systems>"]
edition = "2021"
homepage = "https://github.com/iopsystems/rpc-perf"
repository = "https://github.com/iopsystems/rpc-perf"
license = "MIT OR Apache-2.0"

[package]
name = "rpc-perf"
description = "RPC Performance Testing"
version = "5.2.1-alpha.0"
authors = { workspace = true }
edition = { workspace = true }
homepage = { workspace = true }
repository = { workspace = true }
license = { workspace = true }

[workspace.dependencies]
histogram = "0.8.0"
serde = { version = "1.0.185", features = ["derive"] }

[dependencies]
ahash = "0.8.3"
async-channel = "1.9.0"
backtrace = "0.3.69"
boring = "2.1.0"
boring-sys = "2.1.0"
bytes = "1.5.0"
clap = "4.4.6"
clocksource = "0.6.0"
foreign-types-shared = "0.3.1"
futures = "0.3.28"
histogram = { workspace = true }
http-body-util = "0.1.0-rc.3"
humantime = "2.1.0"
hyper = { version = "1.0.0-rc.4", features = ["http1", "http2", "client"]}
metriken = "0.3.1"
mio = "0.8.8"
momento = "0.32.1"
net = { git = "https://github.com/pelikan-io/pelikan" }
once_cell = "1.18.0"
paste = "1.0.14"
protocol-memcache = { git = "https://github.com/pelikan-io/pelikan" }
protocol-ping = { git = "https://github.com/pelikan-io/pelikan" }
rand = "0.8.5"
rand_distr = "0.4.3"
rand_xoshiro = "0.6.0"
<<<<<<< HEAD
ratelimit = "0.7.1"
redis = { version = "0.23.3", features = ["tokio-comp"] }
=======
ratelimit = "0.7.0"
redis = { version = "0.22.3", features = ["tokio-comp"] }
rdkafka = { version = "0.25", features = ["cmake-build"] }
>>>>>>> f025dae1
ringlog = "0.3.0"
rpcperf-dataspec = { path = "lib/dataspec" }
serde = { workspace = true }
serde_json = "1.0.107"
session = { git = "https://github.com/pelikan-io/pelikan" }
sha2 = "0.10.8"
slab = "0.4.9"
tokio = { version = "1.33.0", features = ["full"] }
tokio-boring = "2.1.5"
toml = "0.8.2"
warp = "0.3.6"
zipf = "7.0.1"

[workspace]
members = [
    "lib/dataspec",
]

[profile.release]
opt-level = 3
debug = true
rpath = false
lto = true
debug-assertions = false
codegen-units = 1

[profile.bench]
opt-level = 3
debug = true
rpath = false
lto = true
debug-assertions = false
codegen-units = 1

[profile.dev]
debug = true
opt-level = 0<|MERGE_RESOLUTION|>--- conflicted
+++ resolved
@@ -45,14 +45,9 @@
 rand = "0.8.5"
 rand_distr = "0.4.3"
 rand_xoshiro = "0.6.0"
-<<<<<<< HEAD
 ratelimit = "0.7.1"
 redis = { version = "0.23.3", features = ["tokio-comp"] }
-=======
-ratelimit = "0.7.0"
-redis = { version = "0.22.3", features = ["tokio-comp"] }
 rdkafka = { version = "0.25", features = ["cmake-build"] }
->>>>>>> f025dae1
 ringlog = "0.3.0"
 rpcperf-dataspec = { path = "lib/dataspec" }
 serde = { workspace = true }
