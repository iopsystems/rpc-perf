--- conflicted
+++ resolved
@@ -4,12 +4,6 @@
 pub struct Storage {
     /// The number of connections this process will have to each endpoint.
     poolsize: usize,
-<<<<<<< HEAD
-    /// The number of concurrent sessions per connection.
-    #[serde(default)]
-    concurrency: usize,
-=======
->>>>>>> e7e5e5d8
     // number of threads for client tasks
     threads: usize,
 }
@@ -22,11 +16,4 @@
     pub fn poolsize(&self) -> usize {
         std::cmp::max(1, self.poolsize)
     }
-<<<<<<< HEAD
-
-    pub fn concurrency(&self) -> usize {
-        std::cmp::max(1, self.concurrency)
-    }
-=======
->>>>>>> e7e5e5d8
 }