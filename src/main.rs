use crate::workload::{launch_workload, Generator, Ratelimit};
use async_channel::{bounded, Sender};
use backtrace::Backtrace;
use clap::{Arg, Command};
use core::sync::atomic::{AtomicBool, AtomicUsize, Ordering};
use once_cell::sync::Lazy;
use ringlog::*;
use std::collections::HashMap;
use std::sync::Arc;
use std::time::Duration;
use tokio::runtime::Builder;
use tokio::sync::RwLock;
use tokio::time::sleep;

mod admin;
mod clients;
mod config;
mod metrics;
mod net;
mod output;
mod workload;

use config::*;
use metrics::*;

static RUNNING: AtomicBool = AtomicBool::new(true);
static WAIT: AtomicUsize = AtomicUsize::new(0);

static METRICS_SNAPSHOT: Lazy<Arc<RwLock<MetricsSnapshot>>> =
    Lazy::new(|| Arc::new(RwLock::new(Default::default())));

fn main() {
    // custom panic hook to terminate whole process after unwinding
    std::panic::set_hook(Box::new(|s| {
        eprintln!("{s}");
        eprintln!("{:?}", Backtrace::new());
        std::process::exit(101);
    }));

    #[allow(clippy::expect_used)]
    tokio_rustls::rustls::crypto::CryptoProvider::install_default(
        tokio_rustls::rustls::crypto::aws_lc_rs::default_provider(),
    )
    .expect("rustls _why_");

    // parse command line options
    let matches = Command::new(env!("CARGO_BIN_NAME"))
        .version(env!("CARGO_PKG_VERSION"))
        .long_about(
            "A benchmarking, load generation, and traffic replay tool for RPC \
            services.",
        )
        .arg(
            Arg::new("CONFIG")
                .help("Server configuration file")
                .action(clap::ArgAction::Set)
                .index(1),
        )
        .get_matches();

    // load config from file
    let config = if let Some(file) = matches.get_one::<String>("CONFIG") {
        Config::new(file)
    } else {
        eprintln!("configuration file not provided");
        std::process::exit(1);
    };

    // configure debug log
    let debug_output: Box<dyn Output> = if let Some(file) = config.debug().log_file() {
        let backup = config
            .debug()
            .log_backup()
            .unwrap_or(format!("{}.old", file));
        Box::new(
            File::new(&file, &backup, config.debug().log_max_size())
                .expect("failed to open debug log file"),
        )
    } else {
        // by default, log to stderr
        Box::new(Stderr::new())
    };

    let level = config.debug().log_level();

    let debug_log = if level <= Level::Info {
        LogBuilder::new().format(ringlog::default_format)
    } else {
        LogBuilder::new()
    }
    .output(debug_output)
    .log_queue_depth(config.debug().log_queue_depth())
    .single_message_size(config.debug().log_single_message_size())
    .build()
    .expect("failed to initialize debug log");

    let mut log = MultiLogBuilder::new()
        .level_filter(config.debug().log_level().to_level_filter())
        .default(debug_log)
        .build()
        .start();

    output!("{} {}", env!("CARGO_PKG_NAME"), env!("CARGO_PKG_VERSION"));

    // initialize async runtime for control plane
    let control_runtime = Builder::new_multi_thread()
        .enable_all()
        .worker_threads(4)
        .build()
        .expect("failed to initialize tokio runtime");

    // spawn logging thread
    control_runtime.spawn(async move {
        while RUNNING.load(Ordering::Relaxed) {
            sleep(Duration::from_millis(1)).await;
            let _ = log.flush();
        }
        let _ = log.flush();
    });

    // spawn thread to maintain histogram snapshots
    {
        let interval = config.general().interval();
        control_runtime.spawn(async move {
            while RUNNING.load(Ordering::Relaxed) {
                // acquire a lock and update the snapshots
                {
                    let mut snapshots = METRICS_SNAPSHOT.write().await;
                    snapshots.update();
                }

                // delay until next update
                sleep(interval).await;
            }
        });
    }

    // TODO: figure out what a reasonable size is here
<<<<<<< HEAD
    let (client_sender, client_receiver) = bounded(128);
    let (pubsub_sender, pubsub_receiver) = bounded(128);
    let (store_sender, store_receiver) = bounded(128);
    let (oltp_sender, oltp_receiver) = bounded(128);
=======
    let (client_sender, client_receiver) =
        bounded(config.client().map(|c| c.threads() * 2).unwrap_or(1));
    let (pubsub_sender, pubsub_receiver) = bounded(
        config
            .pubsub()
            .map(|c| c.publisher_threads() * 2)
            .unwrap_or(1),
    );
    let (store_sender, store_receiver) =
        bounded(config.storage().map(|c| c.threads() * 2).unwrap_or(1));
>>>>>>> 2114b1e4

    output!("Protocol: {:?}", config.general().protocol());

    debug!("Initializing workload generator");
    let workload_generator = Generator::new(&config);

    let workload_ratelimit = workload_generator.ratelimiter();

    let workload_components = workload_generator.components().to_owned();

    // spawn the admin thread
    control_runtime.spawn(admin::http(config.clone(), workload_ratelimit.clone()));

    // launch metrics file output
    control_runtime.spawn(output::metrics(config.clone()));

    // begin cli output
    control_runtime.spawn(output::log(config.clone()));

    // start the workload generator(s)
    let workload_runtime = launch_workload(
        workload_generator,
        &config,
        client_sender,
        pubsub_sender,
        store_sender,
        oltp_sender,
    );

    // start client(s)
    let client_runtime = clients::cache::launch(&config, client_receiver);

    // start store client(s)
    let store_runtime = clients::store::launch(&config, store_receiver);

    // start OLTP clients
    let oltp_runtime = clients::oltp::launch(&config, oltp_receiver);

    // start publisher(s) and subscriber(s)
    let mut pubsub_runtimes =
        clients::pubsub::launch(&config, pubsub_receiver, &workload_components);

    // start ratelimit controller thread if a dynamic ratelimit is configured
    {
        if let Some(mut ratelimit_controller) = Ratelimit::new(&config) {
            control_runtime.spawn(async move {
                while RUNNING.load(Ordering::Relaxed) {
                    let _ = admin::handlers::update_ratelimit(
                        ratelimit_controller.next_ratelimit(),
                        workload_ratelimit.clone(),
                    )
                    .await;
                    // delay until next step function
                    sleep(ratelimit_controller.interval()).await;
                }
            });
        }
    }

    while RUNNING.load(Ordering::Relaxed) {
        std::thread::sleep(Duration::from_secs(1));
    }

    // shutdown thread pools

    if let Some(client_runtime) = client_runtime {
        client_runtime.shutdown_timeout(std::time::Duration::from_millis(100));
    }

    if let Some(store_runtime) = store_runtime {
        store_runtime.shutdown_timeout(std::time::Duration::from_millis(100));
    }

    if let Some(rt) = oltp_runtime {
        rt.shutdown_timeout(std::time::Duration::from_millis(100));
    }

    pubsub_runtimes.shutdown_timeout(std::time::Duration::from_millis(100));

    workload_runtime.shutdown_timeout(std::time::Duration::from_millis(100));

    // delay before exiting

    while WAIT.load(Ordering::Relaxed) > 0 {
        std::thread::sleep(std::time::Duration::from_millis(100));
    }

    std::thread::sleep(std::time::Duration::from_millis(100));
}<|MERGE_RESOLUTION|>--- conflicted
+++ resolved
@@ -135,13 +135,6 @@
         });
     }
 
-    // TODO: figure out what a reasonable size is here
-<<<<<<< HEAD
-    let (client_sender, client_receiver) = bounded(128);
-    let (pubsub_sender, pubsub_receiver) = bounded(128);
-    let (store_sender, store_receiver) = bounded(128);
-    let (oltp_sender, oltp_receiver) = bounded(128);
-=======
     let (client_sender, client_receiver) =
         bounded(config.client().map(|c| c.threads() * 2).unwrap_or(1));
     let (pubsub_sender, pubsub_receiver) = bounded(
@@ -152,7 +145,8 @@
     );
     let (store_sender, store_receiver) =
         bounded(config.storage().map(|c| c.threads() * 2).unwrap_or(1));
->>>>>>> 2114b1e4
+    let (oltp_sender, oltp_receiver) =
+        bounded(config.oltp().map(|c| c.threads() * 2).unwrap_or(1));
 
     output!("Protocol: {:?}", config.general().protocol());
 
