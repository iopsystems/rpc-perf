use crate::clients::launch_clients;
use crate::pubsub::launch_pubsub;
use crate::workload::{launch_workload, Generator, Ratelimit};
use async_channel::{bounded, Sender};
use backtrace::Backtrace;
use clap::{Arg, Command};
use core::sync::atomic::{AtomicBool, AtomicUsize, Ordering};
use metriken::{AtomicHistogram, Counter, Gauge};
use once_cell::sync::Lazy;
use ringlog::*;
use std::collections::HashMap;
use std::sync::Arc;
use std::time::Duration;
use tokio::runtime::Builder;
use tokio::sync::RwLock;
use tokio::time::sleep;

mod admin;
mod clients;
mod config;
mod metrics;
mod net;
mod output;
mod pubsub;
mod workload;

use config::*;
use metrics::*;

static RUNNING: AtomicBool = AtomicBool::new(true);
static WAIT: AtomicUsize = AtomicUsize::new(0);

static METRICS_SNAPSHOT: Lazy<Arc<RwLock<MetricsSnapshot>>> =
    Lazy::new(|| Arc::new(RwLock::new(Default::default())));

fn main() {
    // custom panic hook to terminate whole process after unwinding
    std::panic::set_hook(Box::new(|s| {
        eprintln!("{s}");
        eprintln!("{:?}", Backtrace::new());
        std::process::exit(101);
    }));

    // parse command line options
    let matches = Command::new(env!("CARGO_BIN_NAME"))
        .version(env!("CARGO_PKG_VERSION"))
        .long_about(
            "A benchmarking, load generation, and traffic replay tool for RPC \
            services.",
        )
        .arg(
            Arg::new("CONFIG")
                .help("Server configuration file")
                .action(clap::ArgAction::Set)
                .index(1),
        )
        .get_matches();

    // load config from file
    let config = if let Some(file) = matches.get_one::<String>("CONFIG") {
        Config::new(file)
    } else {
        eprintln!("configuration file not provided");
        std::process::exit(1);
    };

    // configure debug log
    let debug_output: Box<dyn Output> = if let Some(file) = config.debug().log_file() {
        let backup = config
            .debug()
            .log_backup()
            .unwrap_or(format!("{}.old", file));
        Box::new(
            File::new(&file, &backup, config.debug().log_max_size())
                .expect("failed to open debug log file"),
        )
    } else {
        // by default, log to stderr
        Box::new(Stderr::new())
    };

    let level = config.debug().log_level();

    let debug_log = if level <= Level::Info {
        LogBuilder::new().format(ringlog::default_format)
    } else {
        LogBuilder::new()
    }
    .output(debug_output)
    .log_queue_depth(config.debug().log_queue_depth())
    .single_message_size(config.debug().log_single_message_size())
    .build()
    .expect("failed to initialize debug log");

    let mut log = MultiLogBuilder::new()
        .level_filter(config.debug().log_level().to_level_filter())
        .default(debug_log)
        .build()
        .start();

    output!("{} {}", env!("CARGO_PKG_NAME"), env!("CARGO_PKG_VERSION"));

    // initialize async runtime for control plane
    let control_runtime = Builder::new_multi_thread()
        .enable_all()
        .worker_threads(4)
        .build()
        .expect("failed to initialize tokio runtime");

    // spawn logging thread
    control_runtime.spawn(async move {
        while RUNNING.load(Ordering::Relaxed) {
            sleep(Duration::from_millis(1)).await;
            let _ = log.flush();
        }
        let _ = log.flush();
    });

    // spawn thread to maintain histogram snapshots
    {
        let interval = config.general().interval();
        control_runtime.spawn(async move {
            while RUNNING.load(Ordering::Relaxed) {
                // acquire a lock and update the snapshots
                {
                    let mut snapshots = METRICS_SNAPSHOT.write().await;
                    snapshots.update();
                }

                // delay until next update
                sleep(interval).await;
            }
        });
    }

    // TODO: figure out what a reasonable size is here
    let (client_sender, client_receiver) = bounded(128);
    let (pubsub_sender, pubsub_receiver) = bounded(128);

    output!("Protocol: {:?}", config.general().protocol());

    debug!("Initializing workload generator");
    let workload_generator = Generator::new(&config);

    let workload_ratelimit = workload_generator.ratelimiter();

    let workload_components = workload_generator.components().to_owned();

    // spawn the admin thread
    control_runtime.spawn(admin::http(config.clone(), workload_ratelimit.clone()));

    // launch metrics file output
    control_runtime.spawn(output::metrics(config.clone()));

<<<<<<< HEAD
=======
    // begin cli output
    control_runtime.spawn(output::log(config.clone()));

>>>>>>> 22604c60
    // start the workload generator(s)
    let workload_runtime =
        launch_workload(workload_generator, &config, client_sender, pubsub_sender);

    // start client(s)
    let client_runtime = launch_clients(&config, client_receiver);

    // start publisher(s) and subscriber(s)
    let mut pubsub_runtimes = launch_pubsub(&config, pubsub_receiver, &workload_components);

    // begin cli output after the above starting so the first few outputs won't be empty
    {
        let config = config.clone();
        control_runtime.spawn_blocking(move || {
            // provide output on cli and block until run is over
            output::log(&config);
            // signal to other threads to shutdown
            RUNNING.store(false, Ordering::Relaxed);
        });
    }

    // start ratelimit controller thread if a dynamic ratelimit is configured
    {
        if let Some(mut ratelimit_controller) = Ratelimit::new(&config) {
            control_runtime.spawn(async move {
                while RUNNING.load(Ordering::Relaxed) {
                    let _ = admin::handlers::update_ratelimit(
                        ratelimit_controller.next_ratelimit(),
                        workload_ratelimit.clone(),
                    )
                    .await;
                    // delay until next step function
                    sleep(ratelimit_controller.interval()).await;
                }
            });
        }
    }

    while RUNNING.load(Ordering::Relaxed) {
        std::thread::sleep(Duration::from_secs(1));
    }

    // shutdown thread pools

    if let Some(client_runtime) = client_runtime {
        client_runtime.shutdown_timeout(std::time::Duration::from_millis(100));
    }

    pubsub_runtimes.shutdown_timeout(std::time::Duration::from_millis(100));

    workload_runtime.shutdown_timeout(std::time::Duration::from_millis(100));

    // delay before exiting

    while WAIT.load(Ordering::Relaxed) > 0 {
        std::thread::sleep(std::time::Duration::from_millis(100));
    }

    std::thread::sleep(std::time::Duration::from_millis(100));
}<|MERGE_RESOLUTION|>--- conflicted
+++ resolved
@@ -152,12 +152,9 @@
     // launch metrics file output
     control_runtime.spawn(output::metrics(config.clone()));
 
-<<<<<<< HEAD
-=======
     // begin cli output
     control_runtime.spawn(output::log(config.clone()));
 
->>>>>>> 22604c60
     // start the workload generator(s)
     let workload_runtime =
         launch_workload(workload_generator, &config, client_sender, pubsub_sender);
@@ -167,17 +164,6 @@
 
     // start publisher(s) and subscriber(s)
     let mut pubsub_runtimes = launch_pubsub(&config, pubsub_receiver, &workload_components);
-
-    // begin cli output after the above starting so the first few outputs won't be empty
-    {
-        let config = config.clone();
-        control_runtime.spawn_blocking(move || {
-            // provide output on cli and block until run is over
-            output::log(&config);
-            // signal to other threads to shutdown
-            RUNNING.store(false, Ordering::Relaxed);
-        });
-    }
 
     // start ratelimit controller thread if a dynamic ratelimit is configured
     {
