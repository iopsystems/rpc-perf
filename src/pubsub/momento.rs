--- conflicted
+++ resolved
@@ -82,7 +82,6 @@
             match subscription.next().await {
                 Some(SubscriptionItem::Value(v)) => {
                     if let ValueKind::Binary(mut v) = v.kind {
-<<<<<<< HEAD
                         match msg_stamp.validate_msg(&mut v) {
                             MessageValidator::UnexpectedMessage => {
                                 error!("pubsub: invalid message received");
@@ -97,47 +96,11 @@
                                 continue;
                             }
                             MessageValidator::ValidatedMessage(latency, then) => {
-                                let _ = PUBSUB_LATENCY.increment(then, latency.as_nanos());
+                                let _ = PUBSUB_LATENCY.increment(latency.as_nanos());
                                 PUBSUB_RECEIVE.increment();
                                 PUBSUB_RECEIVE_OK.increment();
                             }
-                        }
-=======
-                        let now_unix = UnixInstant::now();
-
-                        if [v[0], v[1], v[2], v[3], v[4], v[5], v[6], v[7]]
-                            != [0x54, 0x45, 0x53, 0x54, 0x49, 0x4E, 0x47, 0x21]
-                        {
-                            // unexpected message
-                            error!("pubsub: invalid message received");
-                            RESPONSE_EX.increment();
-                            PUBSUB_RECEIVE_INVALID.increment();
-                            continue;
-                        }
-
-                        // grab the checksum and zero it in the message
-                        let csum = [v[8], v[9], v[10], v[11], v[12], v[13], v[14], v[15]];
-                        [v[8], v[9], v[10], v[11], v[12], v[13], v[14], v[15]] = [0; 8];
-
-                        if csum != hash_builder.hash_one(&v).to_be_bytes() {
-                            // corrupted message
-                            error!("pubsub: corrupt message received");
-                            PUBSUB_RECEIVE.increment();
-                            PUBSUB_RECEIVE_CORRUPT.increment();
-                            continue;
-                        }
-
-                        let ts = u64::from_be_bytes([
-                            v[16], v[17], v[18], v[19], v[20], v[21], v[22], v[23],
-                        ]);
-
-                        let latency = now_unix - UnixInstant::from_nanos(ts);
-
-                        let _ = PUBSUB_LATENCY.increment(latency.as_nanos());
-
-                        PUBSUB_RECEIVE.increment();
-                        PUBSUB_RECEIVE_OK.increment();
->>>>>>> 6284792a
+                        } 
                     } else {
                         error!("there was a string in the topic");
                         // unexpected message
