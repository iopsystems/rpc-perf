--- conflicted
+++ resolved
@@ -3,71 +3,10 @@
 
 pub mod common;
 
-<<<<<<< HEAD
-use std::io::{Error, ErrorKind, Result};
-use std::time::Instant;
-
-mod common;
-
-mod memcache;
-mod momento;
-mod ping;
-mod redis;
-
-pub fn launch_clients(
-    config: &Config,
-    work_receiver: Receiver<ClientWorkItemKind<ClientRequest>>,
-) -> Option<Runtime> {
-    debug!("Launching clients...");
-
-    config.client()?;
-
-    // spawn the request drivers on their own runtime
-    let mut client_rt = Builder::new_multi_thread()
-        .enable_all()
-        .worker_threads(config.client().unwrap().threads())
-        .build()
-        .expect("failed to initialize tokio runtime");
-
-    match config.general().protocol() {
-        Protocol::GrpcPing => {
-            clients::ping::grpc::launch_tasks(&mut client_rt, config.clone(), work_receiver)
-        }
-        Protocol::Http2Ping => {
-            clients::ping::http2::launch_tasks(&mut client_rt, config.clone(), work_receiver)
-        }
-        Protocol::Http3Ping => {
-            clients::ping::http3::launch_tasks(&mut client_rt, config.clone(), work_receiver)
-        }
-        Protocol::Memcache => {
-            clients::memcache::launch_tasks(&mut client_rt, config.clone(), work_receiver)
-        }
-        Protocol::Momento => {
-            clients::momento::launch_tasks(&mut client_rt, config.clone(), work_receiver)
-        }
-        Protocol::MomentoHttp => {
-            clients::momento::http::launch_tasks(&mut client_rt, config.clone(), work_receiver)
-        }
-        Protocol::Ping => {
-            clients::ping::ascii::launch_tasks(&mut client_rt, config.clone(), work_receiver)
-        }
-        Protocol::Resp => {
-            clients::redis::launch_tasks(&mut client_rt, config.clone(), work_receiver)
-        }
-        other => {
-            error!("keyspace is not supported for the {:?} protocol", other);
-            std::process::exit(1);
-        }
-    }
-
-    Some(client_rt)
-}
-=======
 pub mod cache;
 pub mod ping;
 pub mod pubsub;
 pub mod store;
->>>>>>> a2d9a4ae
 
 pub enum ResponseError {
     /// Some exception while reading the response
